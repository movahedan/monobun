--- conflicted
+++ resolved
@@ -88,13 +88,7 @@
 			"matchDepTypes": [
 				"devDependencies"
 			],
-<<<<<<< HEAD
-			"matchUpdateTypes": [
-				"minor"
-			],
-=======
 			"matchUpdateTypes": ["minor"],
->>>>>>> 151e64cb
 			"enabled": true,
 			"dependencyDashboardApproval": true,
 			"prCreation": "not-pending",
