--- conflicted
+++ resolved
@@ -21,21 +21,14 @@
 		"repo:cleanup": "bun run scripts/cleanup.ts"
 	},
 	"devDependencies": {
-<<<<<<< HEAD
-		"@biomejs/biome": "2.0.0-beta.3",
-		"@changesets/cli": "2.29.3",
+		"@biomejs/biome": "2.0.0-beta.4",
+		"@changesets/cli": "2.29.4",
 		"@commitlint/cli": "^19.8.1",
 		"@commitlint/config-conventional": "^19.8.1",
 		"bun": "^1.2.14",
 		"bunx": "0.1.0",
 		"chalk": "^5.4.1",
 		"lefthook": "1.11.12",
-=======
-		"@biomejs/biome": "2.0.0-beta.4",
-		"@changesets/cli": "2.29.4",
-		"bunx": "0.1.0",
-		"lefthook": "1.11.13",
->>>>>>> bc8fe1e7
 		"turbo": "2.5.3",
 		"typescript": "5.8.3"
 	},
